--- conflicted
+++ resolved
@@ -94,31 +94,18 @@
 
     /* Prepare the configuration parse table */
     pa_config_item table[] = {
-<<<<<<< HEAD
-        { "daemon-binary",          pa_config_parse_string,  &c->daemon_binary, NULL },
-        { "extra-arguments",        pa_config_parse_string,  &c->extra_arguments, NULL },
-        { "default-sink",           pa_config_parse_string,  &c->default_sink, NULL },
-        { "default-source",         pa_config_parse_string,  &c->default_source, NULL },
-        { "default-server",         pa_config_parse_string,  &c->default_server, NULL },
-        { "default-dbus-server",    pa_config_parse_string,  &c->default_dbus_server, NULL },
-        { "autospawn",              pa_config_parse_bool,    &c->autospawn, NULL },
-        { "cookie-file",            pa_config_parse_string,  &c->cookie_file, NULL },
-        { "disable-shm",            pa_config_parse_bool,    &c->disable_shm, NULL },
-        { "shm-size-bytes",         pa_config_parse_size,    &c->shm_size, NULL },
-        { NULL,                     NULL,                    NULL, NULL },
-=======
         { "daemon-binary",          pa_config_parse_string,   &c->daemon_binary, NULL },
         { "extra-arguments",        pa_config_parse_string,   &c->extra_arguments, NULL },
         { "default-sink",           pa_config_parse_string,   &c->default_sink, NULL },
         { "default-source",         pa_config_parse_string,   &c->default_source, NULL },
         { "default-server",         pa_config_parse_string,   &c->default_server, NULL },
+        { "default-dbus-server",    pa_config_parse_string,   &c->default_dbus_server, NULL },
         { "autospawn",              pa_config_parse_bool,     &c->autospawn, NULL },
         { "cookie-file",            pa_config_parse_string,   &c->cookie_file, NULL },
         { "disable-shm",            pa_config_parse_bool,     &c->disable_shm, NULL },
         { "enable-shm",             pa_config_parse_not_bool, &c->disable_shm, NULL },
         { "shm-size-bytes",         pa_config_parse_size,     &c->shm_size, NULL },
         { NULL,                     NULL,                     NULL, NULL },
->>>>>>> 01e4b61a
     };
 
     if (filename) {
